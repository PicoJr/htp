use crate::parser::{Modifier, Quantifier, ShortcutDay, TimeClue, AMPM, HMS};
use chrono::{DateTime, Datelike, Duration, LocalResult, TimeZone, Utc};
use thiserror::Error;

#[derive(Error, Debug, PartialEq)]
pub enum EvaluationError {
    #[error("invalid time: {hour}:{minute}:{second} {am_or_pm}")]
    InvalidTimeAMPM {
        hour: u32,
        minute: u32,
        second: u32,
        am_or_pm: AMPM,
    },
    #[error("invalid time: {hour}:{minute}:{second}")]
    InvalidTime { hour: u32, minute: u32, second: u32 },
    #[error("invalid ISO date: {year}-{month}-{day}T{hour}:{minute}:{second}")]
    ChronoISOError {
        year: i32,
        month: u32,
        day: u32,
        hour: u32,
        minute: u32,
        second: u32,
    },
}

fn check_hms(hms: HMS, am_or_pm_maybe: Option<AMPM>) -> Result<HMS, EvaluationError> {
    let (h, m, s) = hms;
    let h_am_pm = match am_or_pm_maybe {
        None | Some(AMPM::AM) => h,
        Some(AMPM::PM) => h + 12,
    };
    if h_am_pm < 24 && m < 60 && s < 60 {
        Ok((h_am_pm, m, s))
    } else {
        match am_or_pm_maybe {
            Some(am_or_pm) => Err(EvaluationError::InvalidTimeAMPM {
                hour: h,
                minute: m,
                second: s,
                am_or_pm,
            }),
            None => Err(EvaluationError::InvalidTime {
                hour: h,
                minute: m,
                second: s,
            }),
        }
    }
}

pub fn evaluate<Tz: chrono::TimeZone>(
    time_clue: TimeClue,
    now: DateTime<Tz>,
) -> Result<DateTime<Tz>, EvaluationError> {
    evaluate_time_clue(time_clue, now, false)
}

pub fn evaluate_time_clue<Tz: chrono::TimeZone>(
    time_clue: TimeClue,
    now: DateTime<Tz>,
    assume_next_day: bool, // assume next day if only time is supplied and time < now
) -> Result<DateTime<Tz>, EvaluationError> {
    match time_clue {
        TimeClue::Now => Ok(now),
        TimeClue::Time((h, m, s), am_or_pm_maybe) => {
            let (h, m, s) = check_hms((h, m, s), am_or_pm_maybe)?;
            let d = now.date().and_hms(h, m, s);
            if assume_next_day && d < now {
                Ok(d + Duration::days(1))
            } else {
                Ok(d)
            }
        }
        TimeClue::Relative(n, quantifier) => match quantifier {
            Quantifier::Min => Ok(now - Duration::minutes(n as i64)),
            Quantifier::Hours => Ok(now - Duration::hours(n as i64)),
            Quantifier::Days => Ok(now - Duration::days(n as i64)),
            Quantifier::Weeks => Ok(now - Duration::weeks(n as i64)),
            Quantifier::Months => Ok(now - Duration::days(30 * n as i64)), // assume 1 month = 30 days
        },
        TimeClue::RelativeFuture(n, quantifier) => match quantifier {
            Quantifier::Min => Ok(now + Duration::minutes(n as i64)),
            Quantifier::Hours => Ok(now + Duration::hours(n as i64)),
            Quantifier::Days => Ok(now + Duration::days(n as i64)),
            Quantifier::Weeks => Ok(now + Duration::weeks(n as i64)),
            Quantifier::Months => Ok(now + Duration::days(30 * n as i64)), // assume 1 month = 30 days
        },
        TimeClue::RelativeDayAt(modifier, weekday, hms_maybe, am_or_pm_maybe) => {
            let (h, m, s) = hms_maybe.unwrap_or((0, 0, 0));
            let (h, m, s) = check_hms((h, m, s), am_or_pm_maybe)?;
            let monday = now.date() - Duration::days(now.weekday().num_days_from_monday() as i64);
            match modifier {
                Modifier::Last => {
                    let same_week_day =
                        monday + (Duration::days(weekday.num_days_from_monday() as i64));
                    if weekday.num_days_from_monday() < now.weekday().num_days_from_monday() {
                        Ok(same_week_day.and_hms(h, m, s)) // same week
                    } else {
                        Ok(same_week_day.and_hms(h, m, s) - Duration::days(7)) // last week
                    }
                }
                Modifier::Next => {
                    let same_week_day =
                        monday + (Duration::days(weekday.num_days_from_monday() as i64));
                    if weekday.num_days_from_monday() > now.weekday().num_days_from_monday() {
                        Ok(same_week_day.and_hms(h, m, s)) // same week
                    } else {
                        Ok(same_week_day.and_hms(h, m, s) + Duration::days(7)) // next week
                    }
                }
            }
        }
        TimeClue::SameWeekDayAt(weekday, hms_maybe, am_or_pm_maybe) => {
            let (h, m, s) = hms_maybe.unwrap_or((0, 0, 0));
            let (h, m, s) = check_hms((h, m, s), am_or_pm_maybe)?;
            let monday = now.date() - Duration::days(now.weekday().num_days_from_monday() as i64);
            Ok((monday + Duration::days(weekday.num_days_from_monday() as i64)).and_hms(h, m, s))
        }
        TimeClue::ShortcutDayAt(rday, hms_maybe, am_or_pm_maybe) => {
            let (h, m, s) = hms_maybe.unwrap_or((0, 0, 0));
            let (h, m, s) = check_hms((h, m, s), am_or_pm_maybe)?;
            match rday {
                ShortcutDay::Today => Ok(now.date().and_hms(h, m, s)),
                ShortcutDay::Yesterday => Ok((now.date() - Duration::days(1)).and_hms(h, m, s)),
                ShortcutDay::Tomorrow => Ok((now.date() + Duration::days(1)).and_hms(h, m, s)),
            }
        }
        TimeClue::ISO((year, month, day), (h, m, s)) => {
            let utc = Utc.ymd_opt(year, month, day).and_hms_opt(h, m, s);
            match utc {
                LocalResult::Single(utc) => Ok(utc.with_timezone(&now.timezone())),
                _ => Err(EvaluationError::ChronoISOError {
                    year,
                    month,
                    day,
                    hour: h,
                    minute: m,
                    second: s,
                }),
            }
        }
    }
}

#[cfg(test)]
mod test {
<<<<<<< HEAD
    use crate::interpreter::{check_hms, evaluate};
=======
    use crate::interpreter::{check_hms, evaluate, evaluate_time_clue};
>>>>>>> e4eb1060
    use crate::parser::AMPM::{AM, PM};
    use crate::parser::{Modifier, TimeClue};
    use chrono::offset::TimeZone;
    use chrono::Utc;
    use chrono::Weekday;

    #[test]
    fn test_check_hms() {
        assert_eq!(check_hms((19, 43, 42), None), Ok((19, 43, 42)));
        assert_eq!(check_hms((19, 43, 42), Some(AM)), Ok((19, 43, 42)));
        assert!(check_hms((19, 43, 42), Some(PM)).is_err());
        assert!(check_hms((24, 43, 42), None).is_err());
        assert!(check_hms((19, 63, 42), None).is_err());
        assert!(check_hms((19, 43, 62), None).is_err());
        assert_eq!(check_hms((6, 42, 43), Some(PM)), Ok((18, 42, 43)));
    }

    #[test]
    fn test_next_weekday() {
        let now = Utc
            .datetime_from_str("2020-07-12T12:45:00", "%Y-%m-%dT%H:%M:%S")
            .unwrap(); // sunday
        let expected = Utc
            .datetime_from_str("2020-07-17T00:00:00", "%Y-%m-%dT%H:%M:%S")
            .unwrap();
        assert_eq!(
            evaluate(
                TimeClue::RelativeDayAt(Modifier::Next, Weekday::Fri, None, None),
                now
            )
            .unwrap(),
            expected
        );
<<<<<<< HEAD
=======
    }

    #[test]
    fn test_assume_next_day() {
        let now = Utc
            .datetime_from_str("2020-07-12T12:45:00", "%Y-%m-%dT%H:%M:%S")
            .unwrap(); // sunday

        let expected = Utc
            .datetime_from_str("2020-07-12T08:00:00", "%Y-%m-%dT%H:%M:%S")
            .unwrap();
        assert_eq!(
            evaluate_time_clue(TimeClue::Time((8, 0, 0), None), now.clone(), false).unwrap(),
            expected
        );

        let expected = Utc
            .datetime_from_str("2020-07-13T08:00:00", "%Y-%m-%dT%H:%M:%S")
            .unwrap();
        assert_eq!(
            evaluate_time_clue(TimeClue::Time((8, 0, 0), None), now, true).unwrap(),
            expected
        );
>>>>>>> e4eb1060
    }
}<|MERGE_RESOLUTION|>--- conflicted
+++ resolved
@@ -145,11 +145,7 @@
 
 #[cfg(test)]
 mod test {
-<<<<<<< HEAD
-    use crate::interpreter::{check_hms, evaluate};
-=======
     use crate::interpreter::{check_hms, evaluate, evaluate_time_clue};
->>>>>>> e4eb1060
     use crate::parser::AMPM::{AM, PM};
     use crate::parser::{Modifier, TimeClue};
     use chrono::offset::TimeZone;
@@ -183,8 +179,6 @@
             .unwrap(),
             expected
         );
-<<<<<<< HEAD
-=======
     }
 
     #[test]
@@ -208,6 +202,5 @@
             evaluate_time_clue(TimeClue::Time((8, 0, 0), None), now, true).unwrap(),
             expected
         );
->>>>>>> e4eb1060
     }
 }